--- conflicted
+++ resolved
@@ -1,12 +1,8 @@
 package gears.async
 
-<<<<<<< HEAD
-import scala.concurrent.duration.Duration
+import scala.concurrent.duration.FiniteDuration
 import java.util.concurrent.TimeoutException
 import gears.async.AsyncOperations.sleep
-=======
-import scala.concurrent.duration.FiniteDuration
->>>>>>> f66a6961
 
 trait AsyncOperations:
   /** Suspends the current [[Async]] context for at least [[millis]] milliseconds. */
@@ -20,30 +16,30 @@
   inline def sleep(millis: Long)(using AsyncOperations, Async): Unit =
     summon[AsyncOperations].sleep(millis)
 
-<<<<<<< HEAD
-/** Runs [[op]] with a timeout. When the timeout occurs, [[op]] is cancelled through the given [[Async]] context, and
-  * [[TimeoutException]] is thrown.
-  */
-def withTimeout[T](timeout: Duration)(op: Async ?=> T)(using Async, AsyncOperations): T =
-  Async.select(
-    Future(op).handle(_.get),
-    Future(sleep(timeout.toMillis)).handle: _ =>
-      throw TimeoutException()
-  )
-
-/** Runs [[op]] with a timeout. When the timeout occurs, [[op]] is cancelled through the given [[Async]] context, and
-  * [[None]] is returned.
-  */
-def withTimeoutOption[T](timeout: Duration)(op: Async ?=> T)(using Async, AsyncOperations): Option[T] =
-  Async.select(
-    Future(op).handle(v => Some(v.get)),
-    Future(sleep(timeout.toMillis)).handle(_ => None)
-  )
-=======
   /** Suspends the current [[Async]] context for at least [[millis]] milliseconds.
     * @param duration
     *   The duration to suspend. Must be positive.
     */
   inline def sleep(duration: FiniteDuration)(using AsyncOperations, Async): Unit =
     sleep(duration.toMillis)
->>>>>>> f66a6961
+
+/** Runs [[op]] with a timeout. When the timeout occurs, [[op]] is cancelled through the given [[Async]] context, and
+  * [[TimeoutException]] is thrown.
+  */
+def withTimeout[T](timeout: FiniteDuration)(op: Async ?=> T)(using AsyncOperations, Async): T =
+  Async.group:
+    Async.select(
+      Future(op).handle(_.get),
+      Future(sleep(timeout)).handle: _ =>
+        throw TimeoutException()
+    )
+
+/** Runs [[op]] with a timeout. When the timeout occurs, [[op]] is cancelled through the given [[Async]] context, and
+  * [[None]] is returned.
+  */
+def withTimeoutOption[T](timeout: FiniteDuration)(op: Async ?=> T)(using AsyncOperations, Async): Option[T] =
+  Async.group:
+    Async.select(
+      Future(op).handle(v => Some(v.get)),
+      Future(sleep(timeout)).handle(_ => None)
+    )